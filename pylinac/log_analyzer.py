--- conflicted
+++ resolved
@@ -1525,9 +1525,7 @@
 
     def plot_mlc_error_hist(self, show=True):
         """Plot an MLC error histogram."""
-        plt.clf()
         plt.hist(self._abs_error_all_leaves.flatten())
-        plt.autoscale(tight=True)
         if show:
             plt.show()
 
@@ -1540,7 +1538,6 @@
         """Plot RMSs by leaf."""
         plt.clf()
         plt.bar(np.arange(len(self.get_RMS('both')))[::-1], self.get_RMS('both'), align='center')
-        plt.autoscale(tight=True)
         if show:
             plt.show()
 
@@ -2217,12 +2214,8 @@
     filestr = os.path.join(os.path.dirname(__file__), 'demo_files', 'log_reader', 'Tlog.bin')
     ofile = open_file(filestr)
     log = MachineLog(ofile)
-<<<<<<< HEAD
-    ttt = 1
-=======
     log.fluence.gamma.calc_map()
     log.plot_all()
     # log.report_basic_parameters()
     # f = StringIO()
-    # log.to_csv(f)
->>>>>>> e89150b6
+    # log.to_csv(f)