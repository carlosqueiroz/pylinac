"""
The log analyzer module reads and parses Varian linear accelerator machine logs, both Dynalogs and Trajectory logs. The module also
calculates actual and expected fluences as well as performing gamma evaluations. Data is structured to be easily accessible and
easily plottable.

Unlike most other modules of pylinac, the log analyzer module has no end goal. Data is parsed from the logs, but what is done with that
info, and which info is analyzed is up to the user.
"""
from abc import ABCMeta, abstractproperty
import struct
import os
import os.path as osp
import csv
import copy
import warnings

import numpy as np
import scipy.ndimage.filters as spf
import matplotlib.pyplot as plt

from pylinac import MEMORY_PROFILE, DEBUG
from pylinac.core.decorators import type_accept, lazyproperty, value_accept
from pylinac.core.io import is_valid_file, is_valid_dir, get_folder_UI, get_filepath_UI, open_file
from pylinac.core.utilities import is_iterable


if DEBUG and MEMORY_PROFILE:
    from memory_profile import profile

np.seterr(invalid='ignore')  # ignore warnings for invalid numpy operations. Used for np.where() operations on partially-NaN arrays.

log_types = {'dlog': 'Dynalog', 'tlog': 'Trajectory log'}


class MachineLogs(list):
    """
    .. versionadded:: 0.4.1

    Read in machine logs from a directory. Inherits from list. Batch methods are also provided."""
    @type_accept(dir=str)
    def __init__(self, dir=None, recursive=True, verbose=True):
        """
        Parameters
        ----------
        dir : str
            The directory of interest. Will walk through and process any logs, Trajectory or dynalog, it finds.
            Non-log files will be skipped.
        recursive : bool
            Whether to walk through subfolders of passed directory. Only used if ``dir`` is a valid log directory.
        verbose : bool
            If True (default), prints load status at each log. Only used if ``dir`` is a valid log directory.

        Examples
        --------
        Load a directory upon initialization::

            >>> log_dir = r'C:\path\log\directory'
            >>> logs = MachineLogs(log_dir)

        Or load them later directly::

            >>> logs = MachineLogs()
            >>> logs.load_dir(log_dir)

        Or even using a UI dialog::

            >>> logs = MachineLogs()
            >>> logs.load_dir_UI()

        Batch methods include determining the average gamma and average gamma pass value::

            >>> logs.avg_gamma()
            >>> 0.05 # or whatever it is
            >>> logs.avg_gamma_pct()
            >>> 97.2
        """
        super().__init__()
        if dir is not None and is_valid_dir(dir):
            self.load_dir(dir, recursive, verbose)

    @property
    def num_logs(self):
        """Return the number of logs currently loaded."""
        return len(self)

    @value_accept(log_type=log_types)
    def _num_log_type(self, log_type):
        num = 0
        for log in self:
            if log.log_type == log_type:
                num += 1
        return num

    @property
    def num_tlogs(self):
        """Return the number of Trajectory logs currently loaded."""
        return self._num_log_type(log_types['tlog'])

    @property
    def num_dlogs(self):
        """Return the number of Trajectory logs currently loaded."""
        return self._num_log_type(log_types['dlog'])

    def load_dir(self, dir, recursive=True, verbose=True):
        """Load a directory of log files.

        Parameters
        ----------
        dir : str, None
            The directory of interest.
            If a string, will walk through and process any logs, Trajectory or dynalog, it finds.
            Non-log files will be skipped.
            If None, files must be loaded later using .load_dir() or .append().
        recursive : bool
            If True (default), will walk through subfolders of passed directory.
            If False, will only search root directory.
        verbose : bool
            If True (default), prints load status at each log.
        """
        # do initial walk to get file count
        num_logs = 0
        num_skipped = 0
        for root, dirs, files in os.walk(dir):
            _, num_logs, num_skipped = self._clean_log_filenames(files, root, num_logs, num_skipped)
            if not recursive:
                break
        if num_logs == 0:
            warnings.warn("No logs found.")
            return

        # actual log loading
        load_num = 1
        if verbose:
            print("{} logs found. \n{} logs skipped. \nLog loaded:".format(num_logs, num_skipped))
        for root, dirs, files in os.walk(dir):
            cleaned_files, _, _ = self._clean_log_filenames(files, root, num_logs, num_skipped)
            for name in cleaned_files:
                pth = osp.join(root, name)
                self.append(pth)
                if verbose:
                    print("{} of {}".format(load_num, num_logs))
                    load_num += 1
            if not recursive:
                break  # break out of for loop after top level search

    def load_dir_UI(self, recursive=True, verbose=True):
        """Load a directory using a UI dialog box. See load_dir() for parameter info."""
        folder = get_folder_UI()
        if folder:
            self.load_dir(folder, recursive, verbose)

    def _clean_log_filenames(self, filenames, root, num_logs, num_skipped):
        """Extract the names of real log files from a list of files."""
        cleaned_filenames = []
        for idx, filename in enumerate(filenames):
            filename = osp.join(root, filename)
            if is_tlog(filename):
                num_logs += 1
                cleaned_filenames.append(filename)
            elif is_dlog(filename):
                opp_file = _return_other_dlg(filename, raise_find_error=False)
                if opp_file is not None:
                    num_logs += 1
                    opp_file = osp.basename(opp_file)
                    del filenames[filenames.index(opp_file)]
                    cleaned_filenames.append(filename)
                else:
                    num_skipped += 1
                    del filenames[idx]
        return cleaned_filenames, num_logs, num_skipped

    def _check_empty(self):
        if len(self) == 0:
            raise ValueError("No logs have been loaded yet.")

    def report_basic_parameters(self):
        """Report basic parameters of the logs.

        - Number of logs
        - Average gamma value of all logs
        - Average gamma pass percent of all logs
        """
        print("Number of logs: {}".format(self.num_logs))
        print("Average gamma: {:3.2f}".format(self.avg_gamma(verbose=False)))
        print("Average gamma pass percent: {:3.1f}".format(self.avg_gamma_pct(verbose=False)))

    def append(self, obj, recursive=True):
        """Append a log. Overloads list method.

        Parameters
        ----------
        obj : str, MachineLog
            If a string, must point to a log file.
            If a directory, must contain log files.
            If a MachineLog, then simply appends.
        recursive : bool
            Whether to walk through subfolders of passed directory. Only applicable if obj was a directory.
        """
        if isinstance(obj, str):
            if is_log(obj):
                log = MachineLog(obj)
                super().append(log)
            elif is_valid_dir(obj, raise_error=False):
                for root, dirs, files in os.walk(obj):
                    for name in files:
                        pth = osp.join(root, name)
                        self.append(pth)
        elif isinstance(obj, MachineLog):
            super().append(obj)
        else:
            raise TypeError("Can only append MachineLog or string pointing to a log or log directory.")

    def avg_gamma(self, doseTA=1, distTA=1, threshold=10, resolution=0.1, verbose=True):
        """Calculate and return the average gamma of all logs. See :meth:`~pylinac.log_analyzer.GammaFluence.calc_map()`
        for further parameter info."""
        self._check_empty()
        gamma_list = []
        if verbose:
            print("Calculating gammas:")
        for num, log in enumerate(self):
            log.fluence.gamma.calc_map(doseTA, distTA, threshold, resolution)
            gamma_list.append(log.fluence.gamma.avg_gamma)
            if verbose:
                print('{} of {}'.format(num, self.num_logs))
        return np.array(gamma_list).mean()

    def avg_gamma_pct(self, doseTA=1, distTA=1, threshold=10, resolution=0.1, verbose=True):
        """Calculate and return the average gamma pass percent of all logs. See :meth:`~pylinac.log_analyzer.GammaFluence.calc_map()`
        for further parameter info."""
        self._check_empty()
        gamma_list = []
        if verbose:
            print("Calculating gamma pass percent:")
        for num, log in enumerate(self):
            log.fluence.gamma.calc_map(doseTA, distTA, threshold, resolution)
            gamma_list.append(log.fluence.gamma.pass_prcnt)
            if verbose:
                print("{} of {}".format(num, self.num_logs))
        return np.array(gamma_list).mean()

    def to_csv(self):
        """Write trajectory logs to CSV. If there are both dynalogs and trajectory logs,
        only the trajectory logs will be written. File names will be the same as the original log file names."""
        num_written = 0
        for log in self:
            if is_tlog(log._filename):
                log.to_csv()
                num_written += 1
        if num_written:
            print('\n\nAll CSV files written!')
        else:
            print('\n\nNo files written')


class MachineLog:
    """Reads in and analyzes MLC log files, both dynalog and trajectory logs, from Varian linear accelerators.

    If reading Trajectory logs, the .txt file is also loaded if it's around.
    """
<<<<<<< HEAD
=======

>>>>>>> b65ac77d
    def __init__(self, filename=''):
        """
        Parameters
        ----------
        filename : str
            Path to the log file. For trajectory logs this is a single .bin file.
            For dynalog files, load either the A*.dlg or B*.dlg file.

            .. warning:: Dynalogs must have names like "A*.dlg" and "B*.dlg" and be in the same folder, otherwise errors will ensue.

        Examples
        --------
        Load a file upon initialization::

            >>> mylogfile = "C:/path/to/log.bin"
            >>> log = MachineLog(mylogfile)

        Or::

            >>> mylogfile = "C:/path/to/A1.dlg"  # B must also be here
            >>> log = MachineLog()
            >>> log.load(mylogfile)

        Run the demo::

            >>> MachineLog().run_dlog_demo()
            >>> MachineLog().run_tlog_demo()

        Attributes
        ----------
        header : A :class:`~pylinac.log_analyzer.Tlog_Header` or :class:`~pylinac.log_analyzer.Dlog_Header`, depending on the log type.
        axis_data : :class:`~pylinac.log_analyzer.Tlog_Axis_Data` or :class:`~pylinac.log_analyzer.Dlog_Axis_Data`, depending on the log type.
        subbeams : list
            Only applicable for autosequenced trajectory logs. Will contain instances of :class:`~pylinac.log_analyzer.Subbeam`; will be empty if
            autosequencing was not done.
        txt : dict
            If working with trajectory logs and the associated .txt file is in the same directory, the txt file data will be loaded as a dictionary.
        fluence : :class:`~pylinac.log_analyzer.Fluence_Struct`
            Contains actual and expected fluence data, including gamma.
        log_type : str
            The log type loaded; either 'Dynalog' or 'Trajectory log'
        log_is_loaded : bool
            Whether a log has yet been loaded.
        """
        self._filename = ''
        self._cursor = 0
        self.fluence = Fluence_Struct()

        # Read file if passed in
        if filename is not '':
            self.load(filename)

    def run_tlog_demo(self):
        """Run the Trajectory log demo."""
        self.load_demo_trajectorylog()
        self.report_basic_parameters()
        self.plot_all()

    def run_dlog_demo(self):
        """Run the dynalog demo."""
        self.load_demo_dynalog()
        self.report_basic_parameters()
        self.plot_all()

    def load_demo_dynalog(self, exclude_beam_off=True):
        """Load the demo dynalog file included with the package."""
        self._filename = osp.join(osp.dirname(__file__), 'demo_files', 'log_reader', 'AQA.dlg')
        self._read_log(exclude_beam_off)

    def load_demo_trajectorylog(self, exclude_beam_off=True):
        """Load the demo trajectory log included with the package."""
        filename = osp.join(osp.dirname(__file__), 'demo_files', 'log_reader', 'Tlog.bin')
        self.load(filename, exclude_beam_off)

    def load_UI(self, exclude_beam_off=True):
        """Let user load a log file with a UI dialog box. """
        filename = get_filepath_UI()
        if filename: # if user didn't hit cancel...
            self.load(filename, exclude_beam_off)

    def load(self, filename, exclude_beam_off=True):
        """Load the log file directly by passing the path to the file.

        Parameters
        ----------
        filename : str
            The path to the log file.

        exclude_beam_off : boolean
            If True (default), snapshots where the beam was not on will be removed.
            If False, all data will be included.

            .. warning::
                Including beam off data may affect fluence and gamma results. E.g. in a step-&-shoot IMRT
                delivery, leaves move between segments while the beam is held. If beam-off data is included,
                the RMS and fluence errors may not correspond to what was delivered.
        """
        if is_valid_file(filename):
            if is_log(filename):
                self._filename = filename
                self._read_log(exclude_beam_off)
            else:
                raise IOError("File passed is not a valid log file")

    def plot_all(self):
        """Plot actual & expected fluence, gamma map, gamma histogram,
            MLC error histogram, and MLC RMS histogram.
        """
        if self.fluence.gamma.map_calced:
            # plot the actual fluence
            ax = plt.subplot(2, 3, 1)
            ax.set_title('Actual Fluence', fontsize=10)
            ax.tick_params(axis='both', labelsize=8)
            ax.autoscale(tight=True)
            plt.imshow(self.fluence.actual.pixel_map, aspect='auto', interpolation='none')

            # plot the expected fluence
            ax = plt.subplot(2, 3, 2)
            ax.set_title("Expected Fluence", fontsize=10)
            ax.tick_params(axis='both', labelsize=8)
            plt.imshow(self.fluence.expected.pixel_map, aspect='auto', interpolation='none')

            # plot the gamma map
            gmma = self.fluence.gamma
            ax = plt.subplot(2, 3, 3)
            ax.set_title("Gamma Map ({:2.2f}% passing @ {}%/{}mm)".format(gmma.pass_prcnt, gmma.doseTA, gmma.distTA), fontsize=10)
            ax.tick_params(axis='both', labelsize=8)
            plt.imshow(self.fluence.gamma.pixel_map, aspect='auto', interpolation='none', vmax=1)
            plt.colorbar(ax=ax)

            # plot the gamma histogram
            ax = plt.subplot(2, 3, 4)
            ax.set_yscale('log')
            ax.set_title("Gamma Histogram (Avg: {:2.3f})".format(self.fluence.gamma.avg_gamma), fontsize=10)
            ax.tick_params(axis='both', labelsize=8)
            plt.hist(self.fluence.gamma.pixel_map.flatten(), self.fluence.gamma.bins)

            # plot the MLC error histogram
            ax = plt.subplot(2, 3, 5)
            p95error = self.axis_data.mlc.get_error_percentile()
            ax.set_title("Leaf Error Histogram (95th Perc: {:2.3f}cm)".format(p95error), fontsize=10)
            ax.tick_params(axis='both', labelsize=8)
            plt.hist(self.axis_data.mlc._abs_error_all_leaves.flatten())

            # plot the leaf RMSs
            ax = plt.subplot(2,3,6)
            ax.set_title("Leaf RMS Error (Max: {:2.3f}cm)".format(self.axis_data.mlc.get_RMS_max()), fontsize=10)
            ax.tick_params(axis='both', labelsize=8)
            ax.set_xlim([-0.5, self.axis_data.mlc.num_leaves+0.5])  # bit of padding since bar chart alignment is center
            plt.bar(np.arange(len(self.axis_data.mlc.get_RMS('both')))[::-1], self.axis_data.mlc.get_RMS('both'), align='center')

            # plt.tight_layout()
            plt.show()
        else:
            raise AttributeError("Gamma map has not yet been calculated.")

    def report_basic_parameters(self):
        """Print the common parameters analyzed when investigating machine logs:

        -Log type
        -Average MLC RMS
        -Maximum MLC RMS
        -95th percentile MLC error
        -Number of beam holdoffs
        -Gamma pass percentage
        -Average gamma value
        """
        print("MLC log type: " + self.log_type)
        print("Average RMS of all leaves: {:3.3f} cm".format(self.axis_data.mlc.get_RMS_avg(only_moving_leaves=False)))
        print("Max RMS error of all leaves: {:3.3f} cm".format(self.axis_data.mlc.get_RMS_max()))
        print("95th percentile error: {:3.3f} cm".format(self.axis_data.mlc.get_error_percentile(95, only_moving_leaves=False)))
        print("Number of beam holdoffs: {:1.0f}".format(self.axis_data.num_beamholds))
        self.fluence.gamma.calc_map()
        print("Gamma pass %: {:2.2f}".format(self.fluence.gamma.pass_prcnt))
        print("Gamma average: {:2.3f}".format(self.fluence.gamma.avg_gamma))

    @lazyproperty
    def log_type(self):
        """Determine the MLC log type: Trajectory or Dynalog.

        The file is opened and sampled of
        the first few bytes. If the sample matches what is found in standard dynalog or tlog files it will be
        assigned that log type.

        Returns
        -------
        str : {'Dynalog', 'Trajectory Log'}

        Raises
        ------
        ValueError : If log type cannot be determined.
        """
        if is_dlog(self._filename):
            log_type = log_types['dlog']
        elif is_tlog(self._filename):
            log_type = log_types['tlog']
        return log_type

    @property
    def is_loaded(self):
        """Boolean specifying if a log has been loaded in yet."""
        if self._filename == '':
            return False
        else:
            return True

    def to_csv(self, filename=None):
        """Write the log to a CSV file. Only applicable for Trajectory logs (Dynalogs are already similar to CSV).

        Parameters
        ----------
        filename : None, str
            If None (default), the CSV filename will be the same as the filename of the log.
            If a string, the filename will be named so.
        """
        if not is_tlog(self._filename):
            raise TypeError("Writing to CSV is only applicable to trajectory logs.")
        if filename is None:
            filename = self._filename.replace('bin', 'csv')
        elif not filename.endswith('.csv'):
            filename = filename + '.csv'

        with open(filename, 'w', newline='') as csv_file:
            writer = csv.writer(csv_file)
            # write header info
            header_titles = ('Tlog File:', 'Signature:', 'Version:', 'Header Size:', 'Sampling Inteval:',
                             'Number of Axes:', 'Axis Enumeration:', 'Samples per Axis:', 'Axis Scale:',
                             'Number of Subbeams:', 'Is Truncated?', 'Number of Snapshots:', 'MLC Model:')
            h = self.header
            header_values = (self._filename, h.header, h.version, h.header_size, h.sampling_interval,
                             h.num_axes, h.axis_enum, h.samples_per_axis, h.axis_scale, h.num_subbeams, h.is_truncated,
                             h.num_snapshots, h.mlc_model)
            for title, value in zip(header_titles, header_values):
                write_single_value(writer, title, value)

            # write axis data
            data_titles = ('Gantry', 'Collimator', 'Couch Lat', 'Couch Lng', 'Couch Rtn', 'MU',
                           'Beam Hold', 'Control Point', 'Carriage A', 'Carriage B')
            ad = self.axis_data
            data_values = (ad.gantry, ad.collimator, ad.couch.latl, ad.couch.long, ad.couch.rotn,
                           ad.mu, ad.beam_hold, ad.control_point, ad.carriage_A, ad.carriage_B)
            data_units = ('degrees', 'degrees', 'cm', 'cm', 'degrees', 'MU', None, None, 'cm',
                          'cm')
            for title, value, unit in zip(data_titles, data_values, data_units):
                write_array(writer, title, value, unit)

            # write leaf data
            for leaf_num, leaf in self.axis_data.mlc.leaf_axes.items():
                write_array(writer, 'Leaf ' + str(leaf_num), leaf, 'cm')

        print("CSV file written to: " + filename)

    def _read_log(self, exclude_beam_off):
        """Read in log based on what type of log it is: Trajectory or Dynalog."""
        if not self.is_loaded:
            raise AttributeError('Log file has not been specified. Use load_UI() or load()')

        # read log as appropriate to type
        if is_tlog(self._filename):
            self._read_tlog(exclude_beam_off)
        elif is_dlog(self._filename):
            self._read_dlog(exclude_beam_off)

    def _read_dlog(self, exclude_beam_off):
        """Read in Dynalog files from .dlg files (which are renamed CSV files).
        Formatting follows from the Dynalog File Viewer Reference Guide.
        """
        # if file is B*.dlg, replace with A*.dlg
        other_dlg_file = _return_other_dlg(self._filename)

        # create iterator object to read in lines
        with open(self._filename) as csvf:
            dlgdata = csv.reader(csvf, delimiter=',')
            self.header, dlgdata = Dlog_Header(dlgdata)._read()
            self.axis_data = Dlog_Axis_Data(dlgdata, self.header, other_dlg_file)._read(exclude_beam_off)

        self.fluence = Fluence_Struct(self.axis_data.mlc, self.axis_data.mu, self.axis_data.jaws)

    def _read_tlog(self, exclude_beam_off):
        """Read in Trajectory log from binary file according to TB 1.5/2.0 (i.e. Tlog v2.1/3.0) log file specifications."""
        # read in associated *.txt file if in the same directory.
        if is_tlog_txt_file_around(self._filename):
            self._read_txt_file()

        # read in trajectory log binary data
        fcontent = open_file(self._filename).read()

        # Unpack the content according to respective section and data type (see log specification file).
        self.header, self._cursor = Tlog_Header(fcontent, self._cursor)._read()

        self.subbeams, self._cursor = Subbeam_Constructor(fcontent, self._cursor, self.header)._read()

        self.axis_data, self._cursor = Tlog_Axis_Data(fcontent, self._cursor, self.header)._read(exclude_beam_off)

        # self.crc = CRC(fcontent, self._cursor).read()

        self.fluence = Fluence_Struct(self.axis_data.mlc, self.axis_data.mu, self.axis_data.jaws)

    def _read_txt_file(self):
        """Read a Tlog's associated .txt file and put in under the 'txt' attribute."""
        self.txt = {}
        txt_filename = self._filename.replace('.bin', '.txt')
        with open(txt_filename) as csvfile:
            txt_reader = csv.reader(csvfile, delimiter='\n')
            for row in txt_reader:
                if row:
                    items = row[0].split(':')
                    self.txt[items[0].strip()] = items[1].strip()


class Axis:
    """Represents an 'Axis' of a Trajectory log or dynalog file, holding actual and potentially expected and difference values.

    Attributes
    ----------
    Parameters are Attributes
    difference : numpy.ndarray
        An array of the difference between actual and expected values.
    """
    def __init__(self, actual, expected=None):
        """
        Parameters
        ----------
        actual : numpy.ndarray
            The array of actual position values.
        expected : numpy.ndarray, optional
            The array of expected position values. Not applicable for dynalog axes other than MLCs.
        """
        self.actual = actual
        if expected is not None:
            if len(actual) != len(expected):
                raise ValueError("Actual and expected Axis parameters are not equal length")
            self.expected = expected

    @lazyproperty
    def difference(self):
        """Return an array of the difference between actual and expected positions.

        Returns
        -------
        numpy.ndarray
            Array the same length as actual/expected.
        """
        if self.expected is not None:
            return self.actual - self.expected
        else:
            raise AttributeError("Expected positions not passed to Axis")

    def plot_actual(self):
        """Plot the actual positions as a matplotlib figure."""
        self._plot('actual')

    def save_plot_actual(self, filename, **kwargs):
        self._plot('actual', show=False)
        plt.savefig(filename, **kwargs)

    def plot_expected(self):
        """Plot the expected positions as a matplotlib figure."""
        self._plot('expected')

    def save_plot_expected(self, filename, **kwargs):
        self._plot('expected', show=False)
        plt.savefig(filename, **kwargs)

    def plot_difference(self):
        """Plot the difference of positions as a matplotlib figure."""
        self._plot('difference')

    def save_plot_difference(self, filename, **kwargs):
        self._plot('difference', show=False)
        plt.savefig(filename, **kwargs)

    @value_accept(param=('actual', 'expected', 'difference'))
    def _plot(self, param='', show=True):
        """Plot the parameter, actual, expected, or difference"""
        plt.plot(getattr(self, param))
        plt.autoscale(axis='x', tight=True)
        if show:
            plt.show()


class _Axis_Moved:
    """Mixin class for Axis."""
    @lazyproperty
    def moved(self):
        """Return whether the axis moved during treatment."""
        threshold = 0.003
        if np.std(self.actual) > threshold:
            return True
        else:
            return False


class Leaf_Axis(Axis, _Axis_Moved):
    """Axis holding leaf information."""
    def __init__(self, actual, expected):
        # force expected argument to be supplied
        super().__init__(actual, expected)


class Gantry_Axis(Axis, _Axis_Moved):
    """Axis holding gantry information."""
    pass


class Head_Axis(Axis, _Axis_Moved):
    """Axis holding head information (e.g. jaw positions, collimator)."""
    pass


class Couch_Axis(Axis, _Axis_Moved):
    """Axis holding couch information."""
    pass


class Beam_Axis(Axis):
    """Axis holding beam information (e.g. MU, beam hold status)."""
    pass


class Fluence(metaclass=ABCMeta):
    """An abstract base class to be used for the actual and expected fluences.

    Attributes
    ----------
    pixel_map : numpy.ndarray
        An array representing the fluence map; will be num_mlc_pairs-x-400/resolution.
        E.g., assuming a Millennium 120 MLC model and a fluence resolution of 0.1mm, the resulting
        matrix will be 60-x-4000.
    resolution : int, float
        The resolution of the fluence calculation; -1 means calculation has not been done yet.
    """
    pixel_map = np.ndarray
    resolution = -1
    _fluence_type = ''  # must be specified by subclass

    def __init__(self, mlc_struct=None, mu_axis=None, jaw_struct=None):
        """
        Parameters
        ----------
        mlc_struct : MLC_Struct
        mu_axis : Beam_Axis
        jaw_struct : Jaw_Struct
        """
        self._mlc = mlc_struct
        self._mu = mu_axis
        self._jaws = jaw_struct

    @property
    def map_calced(self):
        """Return a boolean specifying whether the fluence has been calculated."""
        if isinstance(self.pixel_map.size, int):
            return True
        else:
            return False

    def _same_conditions(self, resolution):
        """Return whether the conditions passed are the same as prior conditions (for semi-lazy operations)."""
        if self.resolution != resolution:
            return False
        else:
            return True

    def calc_map(self, resolution=0.1):
        """Calculate a fluence pixel map.

        Fluence calculation is done by adding fluence snapshot by snapshot, and leaf pair by leaf pair.
        Each leaf pair is analyzed separately. First, to optimize, it checks if the leaf is under the y-jaw.
        If so, the fluence is left at zero; if not, the leaf (or jaw) ends are determined and the MU fraction of that
        snapshot is added to the total fluence. All snapshots are iterated over for each leaf pair until the total fluence
        matrix is built.

        Parameters
        ----------
        resolution : int, float
            The resolution in mm of the fluence calculation in the leaf-moving direction.

         Returns
         -------
         numpy.ndarray
             A numpy array reconstructing the actual fluence of the log. The size will
             be the number of MLC pairs by 400 / resolution since the MLCs can move anywhere within the
             40cm-wide linac head opening.
         """
        # return if map has already been calculated under the same conditions
        if self.map_calced and self._same_conditions(resolution):
            return self.pixel_map
        # preallocate arrays for expected and actual fluence of number of leaf pairs-x-4000 (40cm = 4000um, etc)
        fluence = np.zeros((self._mlc.num_pairs, 400 / resolution), dtype=float)

        # calculate the MU delivered in each snapshot. For Tlogs this is absolute; for dynalogs it's normalized.
        mu_matrix = getattr(self._mu, self._fluence_type)
        MU_differential = np.zeros(len(mu_matrix))
        MU_differential[0] = mu_matrix[0]
        MU_differential[1:] = np.diff(mu_matrix)
        MU_differential = MU_differential / mu_matrix[-1]
        MU_cumulative = 1

        # calculate each "line" of fluence (the fluence of an MLC leaf pair, e.g. 1 & 61, 2 & 62, etc),
        # and add each "line" to the total fluence matrix
        fluence_line = np.zeros((400 / resolution))
        leaf_offset = self._mlc.num_pairs
        pos_offset = int(np.round(200 / resolution))
        for pair in range(1, self._mlc.num_pairs + 1):
            if not self._mlc.leaf_under_y_jaw(pair):
                fluence_line[:] = 0  # emtpy the line values on each new leaf pair
                left_leaf_data = getattr(self._mlc.leaf_axes[pair], self._fluence_type)
                left_leaf_data = -np.round(left_leaf_data * 10 / resolution) + pos_offset
                right_leaf_data = getattr(self._mlc.leaf_axes[pair + leaf_offset], self._fluence_type)
                right_leaf_data = np.round(right_leaf_data * 10 / resolution) + pos_offset
                left_jaw_data = np.round((200 / resolution) - (self._jaws.x1.actual * 10 / resolution))
                right_jaw_data = np.round((self._jaws.x2.actual * 10 / resolution) + (200 / resolution))
                if self._mlc.pair_moved(pair):
                    for snapshot in self._mlc.snapshot_idx:
                        lt_mlc_pos = left_leaf_data[snapshot]
                        rt_mlc_pos = right_leaf_data[snapshot]
                        lt_jaw_pos = left_jaw_data[snapshot]
                        rt_jaw_pos = right_jaw_data[snapshot]
                        left_edge = int(max(lt_mlc_pos, lt_jaw_pos))
                        right_edge = int(min(rt_mlc_pos, rt_jaw_pos))
                        fluence_line[left_edge:right_edge] += MU_differential[snapshot]
                else:  # leaf didn't move; no need to calc over every snapshot
                    first_snapshot = self._mlc.snapshot_idx[0]
                    lt_mlc_pos = left_leaf_data[first_snapshot]
                    rt_mlc_pos = right_leaf_data[first_snapshot]
                    lt_jaw_pos = left_jaw_data.min()
                    rt_jaw_pos = right_jaw_data.max()
                    left_edge = max(lt_mlc_pos, lt_jaw_pos)
                    right_edge = min(rt_mlc_pos, rt_jaw_pos)
                    fluence_line[left_edge:right_edge] = MU_cumulative
                fluence[pair - 1, :] = fluence_line

        self.pixel_map = fluence
        self.resolution = resolution
        return fluence

    def plot_map(self, show=True):
        """Plot the fluence; the fluence (pixel map) must have been calculated first."""
        if not self.map_calced:
            raise AttributeError("Map not yet calculated; use calc_map()")
        plt.imshow(self.pixel_map, aspect='auto')
        if show:
            plt.show()

    def save_map(self, filename, **kwargs):
        """Save the fluence map figure to a file."""
        self.plot_map(show=False)
        plt.savefig(filename, **kwargs)


class ActualFluence(Fluence):
    """The actual fluence object"""
    _fluence_type = 'actual'


class ExpectedFluence(Fluence):
    """The expected fluence object."""
    _fluence_type = 'expected'


class GammaFluence(Fluence):
    """Gamma object, including pixel maps of gamma, binary pass/fail pixel map, and others.

    Attributes
    ----------
    pixel_map : numpy.ndarray
        The gamma map. Only available after calling calc_map()
    passfail_map : numpy.ndarray
        The gamma pass/fail map; pixels that pass (<1.0) are set to 0, while failing pixels (>=1.0) are set to 1.
    distTA : int, float
        The distance to agreement value used in gamma calculation.
    doseTA : int, float
        The dose to agreement value used in gamma calculation.
    threshold : int, float
        The threshold percent dose value, below which gamma was not evaluated.
    pass_prcnt : float
        The percent of pixels passing gamma (<1.0).
    avg_gamma : float
        The average gamma value.
    """
    distTA = -1
    doseTA = -1
    threshold = -1
    pass_prcnt = -1
    avg_gamma = -1
    # doseTA_map = np.ndarray
    # distTA_map = np.ndarray
    passfail_map = np.ndarray
    bins = [0, 0.1, 0.2, 0.3, 0.4, 0.5, 0.6, 0.7, 0.8, 0.9, 1, 1.1]

    def __init__(self, actual_fluence, expected_fluence, mlc_struct):
        """
        Parameters
        ----------
        actual_fluence : ActualFluence
            The actual fluence object.
        expected_fluence : ExpectedFluence
            The expected fluence object.
        mlc_struct : MLC_Struct
            The MLC structure, so fluence can be calculated from leaf positions.
        """
        self._actual_fluence = actual_fluence
        self._expected_fluence = expected_fluence
        self._mlc = mlc_struct

    def _same_conditions(self, doseTA, distTA, threshold, resolution):
        """Determine if the passed conditions are the same as the existing ones.

        See calc_map for parameter info.
        """
        if (self.distTA == distTA and self.doseTA == doseTA and self.threshold == threshold and self.resolution == resolution):
            return True
        else:
            return False

    def calc_map(self, doseTA=1, distTA=1, threshold=10, resolution=0.1, calc_individual_maps=False):
        """Calculate the gamma from the actual and expected fluences.

        The gamma calculation is based on `Bakai et al
        <http://iopscience.iop.org/0031-9155/48/21/006/>`_ eq.6,
        which is a quicker alternative to the standard Low gamma equation.

        Parameters
        ----------
        DoseTA : int, float
            Dose-to-agreement in percent; e.g. 2 is 2%.
        DistTA : int, float
            Distance-to-agreement in mm.
        threshold : int, float
            The dose threshold percentage of the maximum dose, below which is not analyzed.
        resolution : int, float
            The resolution in mm of the resulting gamma map in the leaf-movement direction.
        calc_individual_maps : bool
            Not yet implemented.
            If True, separate pixel maps for the distance-to-agreement and dose-to-agreement are created.

        Returns
        -------
        numpy.ndarray
            A num_mlc_leaves-x-400/resolution numpy array.
        """
        # if gamma has been calculated under same conditions, return it
        if self.map_calced and self._same_conditions(distTA, doseTA, threshold, resolution):
            return self.pixel_map

        # calc fluences if need be
        if not self._actual_fluence.map_calced or resolution != self._actual_fluence.resolution:
            self._actual_fluence.calc_map(resolution)
        if not self._expected_fluence.map_calced or resolution != self._expected_fluence.resolution:
            self._expected_fluence.calc_map(resolution)

        actual = copy.copy(self._actual_fluence.pixel_map)
        expected = copy.copy(self._expected_fluence.pixel_map)

        # set dose values below threshold to 0 so gamma doesn't calculate over it
        actual[actual < (threshold / 100) * np.max(actual)] = 0
        expected[expected < (threshold / 100) * np.max(expected)] = 0

        # preallocation
        gamma_map = np.zeros(expected.shape)

        # image gradient in x-direction (leaf movement direction) using sobel filter
        img_x = spf.sobel(actual, 1)

        # equation: (measurement - reference) / sqrt ( doseTA^2 + distTA^2 * image_gradient^2 )
        for leaf in range(self._mlc.num_pairs):
            gamma_map[leaf] = np.abs(actual[leaf, :] - expected[leaf, :]) / np.sqrt(
                (doseTA / 100.0 ** 2) + ((distTA / resolution ** 2) * (img_x[leaf, :] ** 2)))
        # construct binary pass/fail map
        self.passfail_map = np.array(np.where(gamma_map >= 1, 1, 0)[0], dtype=bool)

        # if calc_individual_maps:
        #     # calculate DoseTA map (drops distTA calc from gamma eq)
        #     self.doseTA_map = np.zeros(gamma_map.shape)
        #     for leaf in range(self.mlc.num_pairs):
        #         self.doseTA_map[leaf] = (actual[leaf, :] - expected[leaf, :]) / np.sqrt(
        #             (DoseTA / 100.0 ** 2))
        #     # calculate DistTA map (drops DoseTA calc from gamma eq)
        #     self.distTA_map = np.zeros(gamma_map.shape)
        #     for leaf in range(self.mlc.num_pairs):
        #         self.distTA_map[leaf] = (actual[leaf, :] - expected[leaf, :]) / np.sqrt(
        #             ((DistTA / resolution ** 2) * (img_x[leaf, :] ** 2)))

        # calculate standard metrics
        self.pass_prcnt = (np.sum(gamma_map < 1) / np.sum(gamma_map >= 0)) * 100
        self.avg_gamma = np.nanmean(gamma_map)

        self.distTA = distTA
        self.doseTA = doseTA
        self.threshold = threshold
        self.resolution = resolution

        self.pixel_map = gamma_map
        return gamma_map

    def plot_map(self, show=True):
        """Plot the fluence; the fluence (pixel map) must have been calculated first."""
        if not self.map_calced:
            raise AttributeError("Map not yet calculated; use calc_map()")
        plt.imshow(self.pixel_map, aspect='auto', vmax=1)
        plt.colorbar()
        plt.show()

    def histogram(self, bins=None):
        """Return a histogram array and bin edge array of the gamma map values.

        Parameters
        ----------
        bins : sequence
            The bin edges for the gamma histogram; see numpy.histogram for more info.

        Returns
        -------
        histogram : numpy.ndarray
            A 1D histogram of the gamma values.
        bin_edges : numpy.ndarray
            A 1D array of the bin edges. If left as None, the class default will be used (self.bins).
        """
        if self.map_calced:
            if bins is None:
                bins = self.bins
            hist_arr, bin_edges = np.histogram(self.pixel_map, bins=bins)
            return hist_arr, bin_edges
        else:
            raise AttributeError("Gamma map not yet calculated")

    def plot_histogram(self, scale='log', bins=None, show=True):
        """Plot a histogram of the gamma map values.

        Parameters
        ----------
        scale : {'log', 'linear'}
            Scale of the plot y-axis.
        bins : sequence
            The bin edges for the gamma histogram; see numpy.histogram for more info.
        """
        if self.map_calced:
            if bins is None:
                bins = self.bins
            ax = plt.hist(self.pixel_map.flatten(), bins=bins)
            ax.set_yscale(scale)
            if show:
                plt.show()
        else:
            raise AttributeError("Map not yet calculated; use calc_map()")

    def save_histogram(self, filename, scale='log', bins=None, **kwargs):
        """Save the histogram plot to file."""
        self.plot_histogram(scale, bins, show=False)
        plt.savefig(filename, **kwargs)

    def plot_passfail_map(self):
        """Plot the binary gamma map, only showing whether pixels passed or failed."""
        if self.map_calced:
            plt.imshow(self.passfail_map)
            plt.show()
        else:
            raise AttributeError("Map not yet calculated; use calc_map()")


class Fluence_Struct:
    """Structure for data and methods having to do with fluences.

    Attributes
    ----------
    actual : :class:`~pylinac.log_analyzer.Fluence`
        The actual fluence delivered.
    expected : :class:`~pylinac.log_analyzer.Fluence`
        The expected, or planned, fluence.
    gamma : :class:`~pylinac.log_analyzer.GammaFluence`
        The gamma structure regarding the actual and expected fluences.
    """
    def __init__(self, mlc_struct=None, mu_axis=None, jaw_struct=None):
        self.actual = ActualFluence(mlc_struct, mu_axis, jaw_struct)
        self.expected = ExpectedFluence(mlc_struct, mu_axis, jaw_struct)
        self.gamma = GammaFluence(self.actual, self.expected, mlc_struct)


class MLC:
    """The MLC class holds MLC information and retrieves relevant data about the MLCs and positions."""
    def __init__(self, snapshot_idx=None, jaw_struct=None, HDMLC=False):
        """
        Parameters
        ----------
        snapshot_idx : array, list
            The snapshots to be considered for RMS and error calculations (can be all snapshots or just when beam was on).
        jaw_struct : Jaw_Struct
        HDMLC : boolean
            If False (default), indicates a regular MLC model (e.g. Millennium 120).
            If True, indicates an HD MLC model (e.g. Millennium 120 HD).

        Attributes
        ----------
        leaf_axes : dict containing :class:`~pylinac.log_analyzer.Axis`
            The dictionary is keyed by the leaf number, with the Axis as the value.

            .. warning:: Leaf numbers are 1-index based to correspond with Varian convention.
        """
        self.leaf_axes = {}
        self.snapshot_idx = snapshot_idx
        self._jaws = jaw_struct
        self.hdmlc = HDMLC

    @property
    def num_pairs(self):
        """Return the number of MLC pairs."""
        return int(self.num_leaves/2)

    @property
    def num_leaves(self):
        """Return the number of MLC leaves."""
        return len(self.leaf_axes)

    @lazyproperty
    def num_snapshots(self):
        """Return the number of snapshots used for MLC RMS & Fluence calculations.

        .. warning::
            This number may not be the same as the number of recorded snapshots in the log
            since the snapshots where the beam was off may not be included. See :method:`MachineLog.load`
        """
        return len(self.snapshot_idx)

    @lazyproperty
    def num_moving_leaves(self):
        """Return the number of leaves that moved."""
        return len(self.moving_leaves)

    @lazyproperty
    def moving_leaves(self):
        """Return an array of the leaves that moved during treatment."""
        threshold = 0.003
        indices = ()
        for leaf_num, leafdata in self.leaf_axes.items():
            leaf_stdev = np.std(leafdata.actual[self.snapshot_idx])
            if leaf_stdev > threshold:
                indices += (leaf_num,)
        return np.array(indices)

    @type_accept(leaf_axis=Leaf_Axis, leaf_num=int)
    def add_leaf_axis(self, leaf_axis, leaf_num):
        """Add a leaf axis to the MLC data structure.

        Parameters
        ----------
        leaf_axis : Leaf_Axis
            The leaf axis to be added.
        leaf_num : int
            The leaf number.

            .. warning:: Leaf numbers are 1-index based to correspond with Varian convention.
        """
        self.leaf_axes[leaf_num] = leaf_axis

    def leaf_moved(self, leaf_num):
        """Return whether the given leaf moved during treatment.

        Parameters
        ----------
        leaf_num : int


        .. warning:: Leaf numbers are 1-index based to correspond with Varian convention.
        """
        if leaf_num in self.moving_leaves:
            return True
        else:
            return False

    def pair_moved(self, pair_num):
        """Return whether the given pair moved during treatment.

        If either leaf moved, the pair counts as moving.

        Parameters
        ----------
        pair_num : int


        .. warning:: Pair numbers are 1-index based to correspond with Varian convention.
        """
        a_leaf = pair_num
        b_leaf = pair_num + self.num_pairs
        if self.leaf_moved(a_leaf) or self.leaf_moved(b_leaf):
            return True
        else:
            return False

    @lazyproperty
    def _all_leaf_indices(self):
        """Return an array enumerated over all the leaves."""
        return np.array(range(1, len(self.leaf_axes) + 1))

    def get_RMS_avg(self, bank='both', only_moving_leaves=False):
        """Return the overall average RMS of given leaves.

        Parameters
        ----------
        bank : {'A', 'B', 'both'}
            Specifies which bank(s) is desired.
        only_moving_leaves : boolean
            If False (default), include all the leaves.
            If True, will remove the leaves that were static during treatment.

            .. warning::
                The RMS and error will nearly always be lower if all leaves are included since non-moving leaves
                have an error of 0 and will drive down the average values. Convention would include all leaves,
                but prudence would use only the moving leaves to get a more accurate assessment of error/RMS.

        Returns
        -------
        float
        """
        leaves = self.get_leaves(bank, only_moving_leaves)
        rms_array = self.create_RMS_array(leaves)
        return np.mean(rms_array)

    def get_RMS_max(self, bank='both'):
        """Return the overall maximum RMS of given leaves.

        Parameters
        ----------
        bank : {'A', 'B', 'both'}
            Specifies which bank(s) is desired.

        Returns
        -------
        float
        """
        leaves = self.get_leaves(bank)
        rms_array = self.create_RMS_array(leaves)
        return np.max(rms_array)

    def get_RMS_percentile(self, percentile=95, bank='both', only_moving_leaves=False):
        """Return the n-th percentile value of RMS for the given leaves.

        Parameters
        ----------
        percentile : int
            RMS percentile desired.
        bank : {'A', 'B', 'both'}
            Specifies which bank(s) is desired.
        only_moving_leaves : boolean
            If False (default), include all the leaves.
            If True, will remove the leaves that were static during treatment.

            .. warning::
                The RMS and error will nearly always be lower if all leaves are included since non-moving leaves
                have an error of 0 and will drive down the average values. Convention would include all leaves,
                but prudence would use only the moving leaves to get a more accurate assessment of error/RMS.
        """
        leaves = self.get_leaves(bank, only_moving_leaves)
        rms_array = self.create_RMS_array(leaves)
        return np.percentile(rms_array, percentile)

    def get_RMS(self, leaves_or_bank):
        """Return an array of leaf RMSs for the given leaves or MLC bank.

        Parameters
        ----------
        leaves_or_bank : sequence of numbers, {'a', 'b', 'both'}
            If a sequence, must be a sequence of leaf numbers desired.
            If a string, it specifies which bank (or both) is desired.

        Returns
        -------
        numpy.ndarray
            An array for the given leaves containing the RMS error.
        """
        if isinstance(leaves_or_bank, str):
            leaves_or_bank = self.get_leaves(leaves_or_bank)
        elif not is_iterable(leaves_or_bank):
            raise TypeError("Input must be iterable, or specify an MLC bank")
        return self.create_RMS_array(np.array(leaves_or_bank))


    def get_leaves(self, bank='both', only_moving_leaves=False):
        """Return a list of leaves that match the given conditions.

        Parameters
        ----------
        bank : {'A', 'B', 'both'}
            Specifies which bank(s) is desired.
        only_moving_leaves : boolean
            If False (default), include all the leaves.
            If True, will remove the leaves that were static during treatment.
        """
        # get all leaves or only the moving leaves
        if only_moving_leaves:
            leaves = copy.copy(self.moving_leaves)
        else:
            leaves = copy.copy(self._all_leaf_indices)

        # select leaves by bank if desired
        if bank is not None:
            if bank.lower() == 'a':
                leaves = leaves[leaves <= self.num_pairs]
            elif bank.lower() == 'b':
                leaves = leaves[leaves > self.num_pairs]

        return leaves

    def get_error_percentile(self, percentile=95, bank='both', only_moving_leaves=False):
        """Calculate the n-th percentile error of the leaf error.

        Parameters
        ----------
        percentile : int
            RMS percentile desired.
        bank : {'A', 'B', 'both'}
            Specifies which bank(s) is desired.
        only_moving_leaves : boolean
            If False (default), include all the leaves.
            If True, will remove the leaves that were static during treatment.

            .. warning::
                The RMS and error will nearly always be lower if all leaves are included since non-moving leaves
                have an error of 0 and will drive down the average values. Convention would include all leaves,
                but prudence would use only the moving leaves to get a more accurate assessment of error/RMS.
        """
        leaves = self.get_leaves(bank, only_moving_leaves)
        leaves -= 1
        error_array = self.create_error_array(leaves)

        abs_error = np.abs(error_array)
        return np.percentile(abs_error, percentile)

    def create_error_array(self, leaves, absolute=True):
        """Create and return an error array of only the leaves specified.

        Parameters
        ----------
        leaves : sequence
            Leaves desired.
        absolute : bool
            If True, (default) absolute error will be returned.
            If False, error signs will be retained.

        Returns
        -------
        numpy.ndarray
            An array of size leaves-x-num_snapshots
        """
        if absolute:
            error_array = self._abs_error_all_leaves
        else:
            error_array = self._error_array_all_leaves
        return error_array[leaves, :]

    def create_RMS_array(self, leaves):
        """Create an RMS array of only the leaves specified.

        Parameters
        ----------
        leaves : sequence
            Leaves desired.

        Returns
        -------
        numpy.ndarray
            An array of size leaves-x-num_snapshots
        """
        rms_array = self._RMS_array_all_leaves
        leaves -= 1
        return rms_array[leaves]

    @lazyproperty
    def _abs_error_all_leaves(self):
        """Absolute error of all leaves."""
        return np.abs(self._error_array_all_leaves)

    @lazyproperty
    def _error_array_all_leaves(self):
        """Error array of all leaves."""
        mlc_error = np.zeros((self.num_leaves, self.num_snapshots))
        # construct numpy array for easy array calculation
        for leaf in range(self.num_leaves):
            mlc_error[leaf, :] = self.leaf_axes[leaf+1].difference[self.snapshot_idx]
        return mlc_error

    def _snapshot_array(self, dtype='actual'):
        """Return an array of the snapshot data of all leaves."""
        arr = np.zeros((self.num_leaves, self.num_snapshots))
        # construct numpy array for easy array calculation
        for leaf in range(self.num_leaves):
            arr[leaf, :] = getattr(self.leaf_axes[leaf + 1], dtype)[self.snapshot_idx]
        return arr

    @lazyproperty
    def _RMS_array_all_leaves(self):
        """Return the RMS of all leaves."""
        rms_array = np.array([np.sqrt(np.sum(leafdata.difference[self.snapshot_idx] ** 2) / self.num_snapshots) for leafdata in self.leaf_axes.values()])
        return rms_array

    def leaf_under_y_jaw(self, leaf_num):
        """Return a boolean specifying if the given leaf is under one of the y jaws.

        Parameters
        ----------
        leaf_num : int
        """
        outer_leaf_thickness = 10  # mm
        inner_leaf_thickness = 5
        mlc_position = 0
        if self.hdmlc:
            outer_leaf_thickness /= 2
            inner_leaf_thickness /= 2
            mlc_position = 100
        for leaf in range(1, leaf_num+1):
            if 10 >= leaf or leaf >= 110:
                mlc_position += outer_leaf_thickness
            elif 50 >= leaf or leaf >= 70:
                mlc_position += inner_leaf_thickness
            else:  # between 50 and 70
                mlc_position += outer_leaf_thickness

        y2_position = self._jaws.y2.actual.max()*10 + 200
        y1_position = 200 - self._jaws.y1.actual.max()*10
        if 10 >= leaf or leaf >= 110:
            thickness = outer_leaf_thickness
        elif 50 >= leaf or leaf >= 70:
            thickness= inner_leaf_thickness
        else:  # between 50 and 70
            thickness = outer_leaf_thickness
        if mlc_position < y1_position or mlc_position - thickness > y2_position:
            return True
        else:
            return False

    def get_snapshot_values(self, bank_or_leaf='both', dtype='actual'):
        """Retrieve the snapshot data of the given MLC bank or leaf/leaves

        Parameters
        ----------
        bank_or_leaf : str, array, list
            If a str, specifies what bank ('A', 'B', 'both').
            If an array/list, specifies what leaves (e.g. [1,2,3])
        dtype : {'actual', 'expected'}
            The type of MLC snapshot data to return.

        Returns
        -------
        ndarray
            An array of shape (number of leaves - x - number of snapshots). E.g. for an MLC bank
            and 500 snapshots, the array would be (60, 500).
        """
        if isinstance(bank_or_leaf, str):
            leaves = self.get_leaves(bank=bank_or_leaf)
            leaves -= 1
        else:
            leaves = bank_or_leaf

        arr = self._snapshot_array(dtype)
        return arr[leaves, :]

    def plot_mlc_error_hist(self, show=True):
        """Plot an MLC error histogram."""
        plt.hist(self._abs_error_all_leaves.flatten())
        if show:
            plt.show()

    def save_mlc_error_hist(self, filename, **kwargs):
        """Save the MLC error histogram to file."""
        self.plot_mlc_error_hist(show=False)
        plt.savefig(filename, **kwargs)

    def plot_rms_by_leaf(self, show=True):
        """Plot RMSs by leaf."""
        plt.bar(np.arange(len(self.get_RMS('both')))[::-1], self.get_RMS('both'), align='center')
        if show:
            plt.show()

    def save_rms_by_leaf(self, filename, **kwargs):
        """Save the RMS-leaf to file."""
        self.plot_rms_by_leaf(show=False)
        plt.savefig(filename, **kwargs)


class Jaw_Struct:
    """Jaw Axes data structure.

    Attributes
    ----------
    x1 : :class:`~pylinac.log_analyzer.Axis`
    y1 : :class:`~pylinac.log_analyzer.Axis`
    x2 : :class:`~pylinac.log_analyzer.Axis`
    y2 : :class:`~pylinac.log_analyzer.Axis`
    """
    def __init__(self, x1, y1, x2, y2):
        if not all((
                isinstance(x1, Head_Axis),
                isinstance(y1, Head_Axis),
                isinstance(x2, Head_Axis),
                isinstance(y2, Head_Axis))):
            raise TypeError("Head_Axis not passed into Jaw structure")
        self.x1 = x1
        self.y1 = y1
        self.x2 = x2
        self.y2 = y2


class Couch_Struct:
    """Couch Axes data structure.

    Attributes
    ----------
    vert : :class:`~pylinac.log_analyzer.Axis`
    long : :class:`~pylinac.log_analyzer.Axis`
    latl : :class:`~pylinac.log_analyzer.Axis`
    rotn : :class:`~pylinac.log_analyzer.Axis`
    """
    def __init__(self, vertical, longitudinal, lateral, rotational, roll=None, pitch=None):
        if not all((isinstance(vertical, Couch_Axis),
                    isinstance(longitudinal, Couch_Axis),
                    isinstance(lateral, Couch_Axis),
                    isinstance(rotational, Couch_Axis))):
            raise TypeError("Couch structure must be passed Couch Axes.")
        self.vert = vertical
        self.long = longitudinal
        self.latl = lateral
        self.rotn = rotational
        if roll is not None:
            self.roll = roll
            self.pitch = pitch


class Log_Section(metaclass=ABCMeta):
    @abstractproperty
    def _read(self):
        pass


class DLog_Section(Log_Section, metaclass=ABCMeta):
    def __init__(self, log_content):
        self._log_content = log_content


class TLog_Section(Log_Section, metaclass=ABCMeta):
    def __init__(self, log_content, cursor):
        self._log_content = log_content
        self._cursor = cursor

    def _decode_binary(self, filecontents, dtype, num_values=1, cursor_shift=0):
        """This method is the main "decoder" for reading in trajectory log binary data into human data types.

        Parameters
        ----------
        filecontents : file object
            The complete file having been read with .read().
        dtype : int, float, str
            The expected data type to return. If int or float, will return numpy array.
        num_values : int
            The expected number of dtype to return

            .. note:: This is not the same as the number of bytes.

        cursor_shift : int
            The number of bytes to move the cursor forward after decoding. This is used if there is a
            reserved section after the read-in segment.
        """
        fc = filecontents

        if dtype == str:  # if string
            output = fc[self._cursor:self._cursor + num_values]
            if type(fc) is not str:  # in py3 fc will be bytes
                output = output.decode()
            # Now, strip the padding ("\x00")
            output = output.strip('\x00')
            self._cursor += num_values
        elif dtype == int:
            ssize = struct.calcsize('i') * num_values
            output = np.asarray(struct.unpack('i' * num_values, fc[self._cursor:self._cursor + ssize]))
            if len(output) == 1:
                output = int(output)
            self._cursor += ssize
        elif dtype == float:
            ssize = struct.calcsize('f') * num_values
            output = np.asarray(struct.unpack('f' * num_values, fc[self._cursor:self._cursor + ssize]))
            if len(output) == 1:
                output = float(output)
            self._cursor += ssize
        else:
            raise TypeError("decode_binary datatype was not valid")

        self._cursor += cursor_shift  # shift cursor if need be (e.g. if a reserved section follows)
        return output


class Subbeam(TLog_Section):
    """Data structure for trajectory log "subbeams". Only applicable for auto-sequenced beams.

    Attributes
    ----------
    control_point : int
        Internally-defined marker that defines where the plan is currently executing.
    mu_delivered : float
        Dose delivered in units of MU.
    rad_time : float
        Radiation time in seconds.
    sequence_num : int
        Sequence number of the subbeam.
    beam_name : str
        Name of the subbeam.
    """
    def __init__(self, log_content, cursor, log_version):
        super().__init__(log_content, cursor)
        self._log_version = log_version

    def _read(self):
        """Read the tlog subbeam information."""
        self.control_point = self._decode_binary(self._log_content, int)
        self.mu_delivered = self._decode_binary(self._log_content, float)
        self.rad_time = self._decode_binary(self._log_content, float)
        self.sequence_num = self._decode_binary(self._log_content, int)
        # In Tlogs version 3.0 and up, beam names are 512 byte unicode strings, but in <3.0 they are 32 byte unicode strings
        if self._log_version >= 3:
            chars = 512
        else:
            chars = 32
        self.beam_name = self._decode_binary(self._log_content, str, chars, 32)

        return self, self._cursor


class Subbeam_Constructor:
    """One of 4 subsections of a trajectory log. Holds a list of Subbeams; only applicable for auto-sequenced beams."""
    def __init__(self, log_content, cursor, header):
        self._log_content = log_content
        self._header = header
        self._cursor = cursor

    def _read(self):
        """Read all the subbeams of a tlog file.

        Returns
        -------
        list
            Contains instances of Subbeam.
        cursor : int
            Internal; for tracking the cursor position in the file.
        """
        subbeams = []
        if self._header.num_subbeams > 0:
            for subbeam_num in range(self._header.num_subbeams):
                subbeam, self._cursor = Subbeam(self._log_content, self._cursor, self._header.version)._read()
                subbeams.append(subbeam)
        return subbeams, self._cursor


class Tlog_Header(TLog_Section):
    """A header object, one of 4 sections of a trajectory log. Holds sampling interval, version, etc.

    Attributes
    ----------
    header : str
        Header signature: 'VOSTL'.
    version : str
        Log version.
    header_size : int
        Header size; fixed at 1024.
    sampling_interval : int
        Sampling interval in milliseconds.
    num_axes : int
        Number of axes sampled.
    axis_enum : int
        Axis enumeration; see the Tlog file specification for more info.
    samples_per_axis : numpy.ndarray
        Number of samples per axis; 1 for most axes, for MLC it's # of leaves and carriages.
    num_mlc_leaves : int
        Number of MLC leaves.
    axis_scale : int
        Axis scale; 1 -> Machine scale, 2 -> Modified IEC 61217.
    num_subbeams : int
        Number of subbeams, if autosequenced.
    is_truncated : int
        Whether log was truncated due to space limitations; 0 -> not truncated, 1 -> truncated
    num_snapshots : int
        Number of snapshots, cycles, heartbeats, or whatever you'd prefer to call them.
    mlc_model : int
        The MLC model; 2 -> NDS 120 (e.g. Millennium), 3 -> NDS 120 HD (e.g. Millennium 120 HD)
    """
    def _read(self):
        """Read the header section of a tlog."""
        self.header = self._decode_binary(self._log_content, str, 16)  # for version 1.5 will be "VOSTL"
        self.version = float(self._decode_binary(self._log_content, str, 16))  # in the format of 2.x or 3.x
        self.header_size = self._decode_binary(self._log_content, int)  # fixed at 1024 in 1.5 specs
        self.sampling_interval = self._decode_binary(self._log_content, int)
        self.num_axes = self._decode_binary(self._log_content, int)
        self.axis_enum = self._decode_binary(self._log_content, int, self.num_axes)
        self.samples_per_axis = self._decode_binary(self._log_content, int, self.num_axes)
        self.num_mlc_leaves = self.samples_per_axis[-1] - 2  # subtract 2 (each carriage counts as an "axis" and must be removed)
        # self._cursor == self.num_axes * 4 # there is a reserved section after samples per axis. this moves it past it.
        self.axis_scale = self._decode_binary(self._log_content, int)
        self.num_subbeams = self._decode_binary(self._log_content, int)
        self.is_truncated = self._decode_binary(self._log_content, int)
        self.num_snapshots = self._decode_binary(self._log_content, int)
        # the section after MLC model is reserved. Cursor is moved to the end of this reserved section.
        self.mlc_model = self._decode_binary(self._log_content, int, cursor_shift=1024 - (64 + self.num_axes * 8))

        return self, self._cursor


class Dlog_Header(DLog_Section):
    """The Header section of a dynalog file.

    Attributes
    ----------
    version : str
        The Dynalog version letter.
    patient_name : str
        Patient information.
    plan_filename : str
        Filename if using standalone. If using Treat =<6.5 will produce PlanUID, Beam Number.
        Not yet implemented for this yet.
    tolerance : int
        Plan tolerance.
    num_mlc_leaves : int
        Number of MLC leaves.
    clinac_scale : int
        Clinac scale; 0 -> Varian scale, 1 -> IEC 60601-2-1 scale
    """
    def _read(self):
        """Read the header section of a dynalog."""
        self.version = str(next(self._log_content)[0])
        self.patient_name = next(self._log_content)
        self.plan_filename = next(self._log_content)
        self.tolerance = int(next(self._log_content)[0])
        self.num_mlc_leaves = int(
            next(self._log_content)[0]) * 2  # the # of leaves in a dynalog is actually the # of *PAIRS*, hence the *2.
        self.clinac_scale = int(next(self._log_content)[0])  # 0->Varian scale, 1->IEC scale
        return self, self._log_content


class Dlog_Axis_Data(DLog_Section):
    """Axis data for dynalogs.

    Attributes
    ----------
    num_snapshots : int
        Number of snapshots recorded.
    mu : :class:`~pylinac.log_analyzer.Axis`
        Current dose fraction

        .. note:: This *can* be gantry rotation under certain conditions. See Dynalog file specs.

    previous_segment_num : :class:`~pylinac.log_analyzer.Axis`
        Previous segment *number*, starting with zero.
    beam_hold : :class:`~pylinac.log_analyzer.Axis`
        Beam hold state; 0 -> holdoff not asserted (beam on), 1 -> holdoff asserted, 2 -> carriage in transition
    beam_on : :class:`~pylinac.log_analyzer.Axis`
        Beam on state; 1 -> beam is on, 0 -> beam is off
    previous_dose_index : :class:`~pylinac.log_analyzer.Axis`
        Previous segment dose index or previous segment gantry angle.
    next_dose_index : :class:`~pylinac.log_analyzer.Axis`
        Next segment dose index.
    gantry : :class:`~pylinac.log_analyzer.Axis`
        Gantry data in degrees.
    collimator : :class:`~pylinac.log_analyzer.Axis`
        Collimator data in degrees.
    jaws : :class:`~pylinac.log_analyzer.Jaw_Struct`
        Jaw data structure. Data in cm.
    carriage_A : :class:`~pylinac.log_analyzer.Axis`
        Carriage A data. Data in cm.
    carriage_B : :class:`~pylinac.log_analyzer.Axis`
        Carriage B data. Data in cm.
    mlc : :class:`~pylinac.log_analyzer.MLC`
        MLC data structure. Data in cm.
    """
    def __init__(self, log_content, header, bfile):
        super().__init__(log_content)
        self._header = header
        self._bfile = bfile

    def _read(self, exclude_beam_off):
        """Read the dynalog axis data."""
        matrix = np.array([line for line in self._log_content], dtype=float)

        self.num_snapshots = np.size(matrix, 0)

        # assignment of snapshot values
        # There is no "expected" MU in dynalogs, but for fluence calc purposes, it is set to that of the actual
        self.mu = Axis(matrix[:, 0], matrix[:, 0])
        self.previous_segment_num = Axis(matrix[:, 1])
        self.beam_hold = Axis(matrix[:, 2])
        self.beam_on = Axis(matrix[:, 3])
        self.prior_dose_index = Axis(matrix[:, 4])  # currently not used for anything
        self.next_dose_index = Axis(matrix[:, 5])  # ditto
        self.gantry = Gantry_Axis(matrix[:, 6] /10)
        self.collimator = Head_Axis(matrix[:, 7] /10)

        # jaws are in mm; convert to cm by /10
        jaw_y1 = Head_Axis(matrix[:, 8] / 10)
        jaw_y2 = Head_Axis(matrix[:, 9] / 10)
        jaw_x1 = Head_Axis(matrix[:, 10] / 10)
        jaw_x2 = Head_Axis(matrix[:, 11] / 10)
        self.jaws = Jaw_Struct(jaw_x1, jaw_y1, jaw_x2, jaw_y2)

        # carriages are in 100ths of mm; converted to cm.
        self.carriage_A = Axis(matrix[:, 12] / 1000)
        self.carriage_B = Axis(matrix[:, 13] / 1000)

        # remove snapshots where the beam wasn't on if flag passed
        if exclude_beam_off:
            hold_idx = np.where(self.beam_hold.actual == 0)[0]
            beamon_idx = np.where(self.beam_on.actual == 1)[0]
            snapshots = np.intersect1d(hold_idx, beamon_idx)
        else:
            snapshots = list(range(self.num_snapshots))

        self.mlc = MLC(snapshots, self.jaws)
        for leaf in range(1, (self._header.num_mlc_leaves // 2) + 1):
            axis = Leaf_Axis(expected=matrix[:, (leaf-1)*4+14], actual=matrix[:, (leaf-1)*4+15])
            self.mlc.add_leaf_axis(axis, leaf)

        # read in "B"-file to get bank B MLC positions. The file must be in the same folder as the "A"-file.
        # The header info is repeated but we already have that.
        with open(self._bfile) as csvf:
            dlgdata = csv.reader(csvf, delimiter=',')
            matrix = np.array([line for line in dlgdata if int(dlgdata.line_num) >= 7], dtype=float)

        # Add bank B MLC positions to mlc snapshot arrays
        for leaf in range(1, (self._header.num_mlc_leaves // 2) + 1):
            axis = Leaf_Axis(expected=matrix[:, (leaf-1)*4 + 14], actual=matrix[:, (leaf-1)*4 + 15])
            self.mlc.add_leaf_axis(axis, leaf+self._header.num_mlc_leaves//2)

        self._scale_dlog_mlc_pos()
        return self

    def _scale_dlog_mlc_pos(self):
        """Convert MLC leaf plane positions to isoplane positions and from 100ths of mm to cm."""
        dynalog_leaf_conversion = 1.96614  # MLC physical plane scaling factor to iso (100cm SAD) plane
        for leaf in range(1, self.mlc.num_leaves + 1):
            self.mlc.leaf_axes[leaf].actual *= dynalog_leaf_conversion / 1000
            self.mlc.leaf_axes[leaf].expected *= dynalog_leaf_conversion / 1000

    @lazyproperty
    def num_beamholds(self):
        """Return the number of times the beam was held."""
        diffmatrix = np.diff(self.beam_hold.actual)
        num_holds = int(np.sum(diffmatrix == 1))
        return num_holds


class Tlog_Axis_Data(TLog_Section):
    """One of four data structures outlined in the Trajectory log file specification.
        Holds information on all Axes measured.

    Attributes
    ----------
    collimator : :class:`~pylinac.log_analyzer.Axis`
        Collimator data in degrees.
    gantry : :class:`~pylinac.log_analyzer.Axis`
        Gantry data in degrees.
    jaws : :class:`~pylinac.log_analyzer.Jaw_Struct`
        Jaw data structure. Data in cm.
    couch : :class:`~pylinac.log_analyzer.Couch_Struct`
        Couch data structure. Data in cm.
    mu : :class:`~pylinac.log_analyzer.Axis`
        MU data in MU.
    beam_hold : :class:`~pylinac.log_analyzer.Axis`
        Beam hold state. Beam *pauses* (e.g. Beam Off button pressed) are not recorded in the log.
        Data is automatic hold state.
        0 -> Normal; beam on.
        1 -> Freeze; beam on, dose servo is temporarily turned off.
        2 -> Hold; servo holding beam.
        3 -> Disabled; beam on, dose servo is disable via Service.
    control_point : :class:`~pylinac.log_analyzer.Axis`
        Current control point.
    carriage_A : :class:`~pylinac.log_analyzer.Axis`
        Carriage A data in cm.
    carriage_B : :class:`~pylinac.log_analyzer.Axis`
        Carriage B data in cm.
    mlc : :class:`~pylinac.log_analyzer.MLC`
        MLC data structure; data in cm.
    """
    def __init__(self, log_content, cursor, header):
        super().__init__(log_content, cursor)
        self._header = header

    def _read(self, exclude_beam_off):
        # step size in bytes
        step_size = sum(self._header.samples_per_axis) * 2

        # read in all snapshot data at once, then assign
        snapshot_data = self._decode_binary(self._log_content, float, step_size * self._header.num_snapshots)

        # reshape snapshot data to be a x-by-num_snapshots matrix
        snapshot_data = snapshot_data.reshape(self._header.num_snapshots, -1)

        column = snapshot_col_gen()

        self.collimator = self._get_axis(snapshot_data, next(column), Head_Axis)

        self.gantry = self._get_axis(snapshot_data, next(column), Gantry_Axis)

        jaw_y1 = self._get_axis(snapshot_data, next(column), Head_Axis)
        jaw_y2 = self._get_axis(snapshot_data, next(column), Head_Axis)
        jaw_x1 = self._get_axis(snapshot_data, next(column), Head_Axis)
        jaw_x2 = self._get_axis(snapshot_data, next(column), Head_Axis)
        self.jaws = Jaw_Struct(jaw_x1, jaw_y1, jaw_x2, jaw_y2)

        vrt = self._get_axis(snapshot_data, next(column), Couch_Axis)
        lng = self._get_axis(snapshot_data, next(column), Couch_Axis)
        lat = self._get_axis(snapshot_data, next(column), Couch_Axis)
        rtn = self._get_axis(snapshot_data, next(column), Couch_Axis)
        if is_tlog_v3(self._header.version):
            rol = self._get_axis(snapshot_data, next(column), Couch_Axis)
            pit = self._get_axis(snapshot_data, next(column), Couch_Axis)
        else:
            rol = None
            pit = None
        self.couch = Couch_Struct(vrt, lng, lat, rtn, rol, pit)

        self.mu = self._get_axis(snapshot_data, next(column), Beam_Axis)

        self.beam_hold = self._get_axis(snapshot_data, next(column), Beam_Axis)

        self.control_point = self._get_axis(snapshot_data, next(column), Beam_Axis)

        self.carriage_A = self._get_axis(snapshot_data, next(column), Head_Axis)
        self.carriage_B = self._get_axis(snapshot_data, next(column), Head_Axis)

        # remove snapshots where the beam wasn't on if flag passed
        if exclude_beam_off:
            snapshots = np.where(self.beam_hold.actual == 0)[0]
        else:
            snapshots = list(range(self._header.num_snapshots))

        if self._header.mlc_model == 2:
            hdmlc = False
        else:
            hdmlc = True

        self.mlc = MLC(snapshots, self.jaws, hdmlc)
        for leaf_num in range(1, self._header.num_mlc_leaves+1):
            leaf_axis = self._get_axis(snapshot_data, next(column), Leaf_Axis)
            self.mlc.add_leaf_axis(leaf_axis, leaf_num)

        return self, self._cursor

    @lazyproperty
    def num_beamholds(self):
        """Return the number of times the beam was held."""
        diffmatrix = np.diff(self.beam_hold.actual)
        num_holds = int(np.sum(diffmatrix == 1))
        return num_holds

    def _get_axis(self, snapshot_data, column, axis_type):
        """Return column of data from snapshot data of the axis type passed.

        Parameters
        ----------
        snapshot_data : numpy.ndarray
            The data read in holding the axis data of the log.
        column : int
            The column of the desired data in snapshot_data
        axis_type : subclass of Axis
            The type of axis the data is.

        Returns
        -------
        axis_type
        """
        return axis_type(expected=snapshot_data[:, column],
                         actual=snapshot_data[:, column + 1])


class CRC(TLog_Section):
    """The last data section of a Trajectory log. Is a 2 byte cyclic redundancy check (CRC), specifically
        a CRC-16-CCITT. The seed is OxFFFF."""
    def __init__(self, log_content, cursor):
        super().__init__(log_content, cursor)

    def _read(self):
        # crc = self._decode_binary(self.log_content, str, 2)
        # TODO: figure this out
        pass

def is_tlog_txt_file_around(tlog_filename):
    """Boolean specifying if a Tlog *.txt file is available."""
    try:
        txt_filename = tlog_filename.replace('.bin', '.txt')
    except:
        return False
    if osp.isfile(txt_filename):
        return True
    else:
        return False


def is_log(filename):
    """Boolean specifying if filename is a valid log file."""
    if is_tlog(filename) or is_dlog(filename):
        return True
    else:
        return False

def is_tlog(filename):
    """Boolean specifying if filename is a Trajectory log file."""
    if is_valid_file(filename, raise_error=False):
<<<<<<< HEAD
        with open_file(filename) as unknown_file:
            header_sample = unknown_file.read(5).decode()
            if 'V' in header_sample:
                return True
            else:
                return False
=======
        unknown_file = open_file(filename)
        header_sample = unknown_file.read(5).decode()
        if 'V' in header_sample:
            return True
        else:
            return False
>>>>>>> b65ac77d
    else:
        return False

def is_dlog(filename):
    """Boolean specifying if filename is a dynalog file."""
    if is_valid_file(filename, raise_error=False):
        with open_file(filename) as unknown_file:
            header_sample = unknown_file.read(5).decode()
            if 'B' in header_sample or 'A' in header_sample:
                return True
            else:
                return False
    else:
        return False

def is_tlog_v3(version):
    """Return whether the Tlog version is 3 or not."""
    if version >= 3:
        return True
    else:
        return False

def snapshot_col_gen():
    """Generator function for iterating through the snapshot data columns."""
    col = 0
    while True:
        yield col
        col += 2

def _return_other_dlg(dlg_filename, raise_find_error=True):
    """Return the filename of the corresponding dynalog file.

    For example, if the A*.dlg file was passed in, return the corresponding B*.dlg filename.
    Can find both A- and B-files.

    Parameters
    ----------
    dlg_filename : str
        The absolute file path of the dynalog file.

    Returns
    -------
    str
        The absolute file path to the corresponding dynalog file.
    """
    dlg_dir, dlg_file = osp.split(dlg_filename)
    if dlg_file.startswith('A'):
        file2get = dlg_file.replace("A", "B", 1)
    elif dlg_file.startswith('B'):
        file2get = dlg_file.replace("B", "A", 1)
    else:
        raise ValueError("Unable to decipher log names; ensure dynalogs start with 'A' and 'B'")
    other_filename = osp.join(dlg_dir, file2get)

    if osp.isfile(other_filename):
        return other_filename
    elif raise_find_error:
        raise FileNotFoundError("Complementary dlg file not found; ensure A and B-file are in same directory.")
    else:
        return

def write_single_value(writer, description, value, unit=None):
    writer.writerow([description, str(value), unit])

def write_array(writer, description, value, unit=None):
    # write expected
    for dtype, attr in zip((' Expected', ' Actual'), ('expected', 'actual')):
        if unit is None:
            dtype_desc = description + dtype
        else:
            dtype_desc = description + dtype + ' in units of ' + unit
        arr2write = np.insert(getattr(value, attr).astype(object), 0, dtype_desc)
        writer.writerow(arr2write)


if __name__ == '__main__':
    filestr = os.path.join(os.path.dirname(__file__), 'demo_files', 'log_reader', 'Tlog.bin')
    ofile = open_file(filestr)
    log = MachineLog(ofile)
    ttt = 1<|MERGE_RESOLUTION|>--- conflicted
+++ resolved
@@ -257,10 +257,7 @@
 
     If reading Trajectory logs, the .txt file is also loaded if it's around.
     """
-<<<<<<< HEAD
-=======
-
->>>>>>> b65ac77d
+
     def __init__(self, filename=''):
         """
         Parameters
@@ -1961,28 +1958,19 @@
 def is_tlog(filename):
     """Boolean specifying if filename is a Trajectory log file."""
     if is_valid_file(filename, raise_error=False):
-<<<<<<< HEAD
-        with open_file(filename) as unknown_file:
-            header_sample = unknown_file.read(5).decode()
-            if 'V' in header_sample:
-                return True
-            else:
-                return False
-=======
         unknown_file = open_file(filename)
         header_sample = unknown_file.read(5).decode()
         if 'V' in header_sample:
             return True
         else:
             return False
->>>>>>> b65ac77d
     else:
         return False
 
 def is_dlog(filename):
     """Boolean specifying if filename is a dynalog file."""
     if is_valid_file(filename, raise_error=False):
-        with open_file(filename) as unknown_file:
+        with open(filename, 'rb') as unknown_file:
             header_sample = unknown_file.read(5).decode()
             if 'B' in header_sample or 'A' in header_sample:
                 return True
