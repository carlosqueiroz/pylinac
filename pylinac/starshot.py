# -*- coding: utf-8 -*-
"""
The Starshot module analyses a starshot image made of radiation spokes, whether gantry, collimator, MLC or couch.
It is based on ideas from `Depuydt et al <http://iopscience.iop.org/0031-9155/57/10/2997>`_
and `Gonzalez et al <http://dx.doi.org/10.1118/1.1755491>`_ and
`evolutionary optimization <https://en.wikipedia.org/wiki/Evolutionary_computation>`_.

Features:

* **Analyze scanned film images, single EPID images, or a set of EPID images** -
  Any image that you can load in can be analyzed, including 1 or a set of EPID DICOM images and
  films that have been digitally scanned.
* **Any image size** - Have machines with different EPIDs? Scanned your film at different resolutions? No problem.
* **Dose/OD can be inverted** - Whether your device/image views dose as an increase in value or a decrease, pylinac
  will detect it and invert if necessary.
* **Automatic noise detection & correction** - Sometimes there's dirt on the scanned film; sometimes there's a dead pixel on the EPID.
  Pylinac will detect these spurious noise signals and can avoid or account for them.
* **Accurate, FWHM star line detection** - Pylinac uses not simply the maximum value to find the center of a star line,
  but analyzes the entire star profile to determine the center of the FWHM, ensuring small noise or maximum value bias is avoided.
* **Adaptive searching** - If you passed pylinac a set of parameters and a good result wasn't found, pylinac can recover and
  do an adaptive search by adjusting parameters to find a "reasonable" wobble.
"""
import copy
from io import BytesIO
import os.path as osp

<<<<<<< HEAD
import numpy as np
import matplotlib
matplotlib.use('Agg')
=======
>>>>>>> 3f5bd29a
import matplotlib.pyplot as plt
import numpy as np
from scipy.optimize import differential_evolution

from pylinac.core.decorators import value_accept
from pylinac.core.geometry import Point, Line, Circle
from pylinac.core.image import Image
from pylinac.core.io import get_filepath_UI, get_filenames_UI
from pylinac.core.profile import SingleProfile, CollapsedCircleProfile
from pylinac.core.utilities import get_url


class Starshot:
    """Class that can determine the wobble in a "starshot" image, be it gantry, collimator,
    couch or MLC. The image can be a scanned film (TIF, JPG, etc) or a sequence of EPID DICOM images.

    Attributes
    ----------
    image : :class:`~pylinac.core.image.Image`
    circle_profile : :class:`~pylinac.starshot.StarProfile`
    lines : :class:`~pylinac.starshot.LineManager`
    wobble : :class:`~pylinac.starshot.Wobble`
    tolerance : :class:`~pylinac.starshot.Tolerance`

    Examples
    --------
    Run the demo:
        >>> Starshot().run_demo()

    Typical session:
        >>> img_path = r"C:/QA/Starshots/Coll.jpeg"
        >>> mystar = Starshot(img_path)
        >>> mystar.analyze()
        >>> print(mystar.return_results())
        >>> mystar.plot_analyzed_image()
    """
    def __init__(self, filepath=None):
        """
        Parameters
        ----------
        filepath : str, optional
            The path to the image file. If None, the image must be loaded later.
        """
        self.wobble = Wobble()
        self.tolerance = Tolerance(1, 'pixels')
        if filepath is not None:
            self.load_image(filepath)

    @classmethod
    def from_url(cls, url):
        """Instantiate from a URL.

        .. versionadded:: 0.7.1
        """
        obj = cls()
        obj.load_url(url)
        return obj

    def load_url(self, url):
        """Load from a URL.

        .. versionadded:: 0.7.1
        """
        response = get_url(url)
        stream = BytesIO(response.content)
        self.load_image(stream)

    @classmethod
    def from_demo_image(cls):
        """Construct a Starshot instance and load the demo image.

        .. versionadded:: 0.6
        """
        obj = cls()
        obj.load_demo_image()
        return obj

    def load_demo_image(self):
        """Load the starshot demo image."""
        demo_file = osp.join(osp.dirname(__file__), 'demo_files', 'starshot', 'starshot.tif')
        self.load_image(demo_file)

    def load_image(self, filepath):
        """Load the image via the file path.

        Parameters
        ----------
        filepath : str
            Path to the file to be loaded.
        """
        self.image = Image.load(filepath)

    @classmethod
    def from_multiple_images(cls, filepath_list):
        """Construct a Starshot instance and load in and combine multiple images.

        .. versionadded:: 0.6

        Parameters
        ----------
        filepath_list : iterable
            An iterable of file paths to starshot images that are to be superimposed.
        """
        obj = cls()
        obj.load_multiple_images(filepath_list)
        return obj

    def load_multiple_images(self, filepath_list):
        """Load multiple images via the file path.

        .. versionadded:: 0.5.1

        Parameters
        ----------
        filepath_list : sequence
            An iterable sequence of filepath locations.
        """
        self.image = Image.load_multiples(filepath_list)

    @classmethod
    def from_multiple_images_UI(cls):
        """Construct a Starshot instance and load in and combine multiple images via a UI dialog box.

        .. versionadded:: 0.6
        """
        obj = cls()
        obj.load_multiple_images_UI()
        return obj

    def load_multiple_images_UI(self):
        """Load multiple images via a dialog box.

        .. versionadded:: 0.5.1
        """
        path_list = get_filenames_UI()
        if path_list:
            self.load_multiple_images(path_list)

    @classmethod
    def from_image_UI(cls):
        """Construct a Starshot instance and get the image via a UI dialog box.

        .. versionadded:: 0.6
        """
        obj = cls()
        obj.load_image_UI()
        return obj

    def load_image_UI(self):
        """Load the image by using a UI dialog box."""
        path = get_filepath_UI()
        if path:
            self.load_image(path)

    def _check_image_inversion(self):
        """Check the image for proper inversion, i.e. that pixel value increases with dose."""
        # sum the image along each axis in the middle 80% to avoid pin pricks, artifacts, etc.
        x_lt_edge, x_rt_edge = int(self.image.shape[1] * 0.1), int(self.image.shape[1] * 0.9)
        x_sum = np.sum(self.image.array[:, x_lt_edge:x_rt_edge], 0)

        y_lt_edge, y_rt_edge = int(self.image.shape[0] * 0.1), int(self.image.shape[0] * 0.9)
        y_sum = np.sum(self.image.array[y_lt_edge:y_rt_edge, :], 1)

        # determine the point of max value for each sum profile
        xmaxind = np.argmax(x_sum)
        ymaxind = np.argmax(y_sum)

        # If that maximum point isn't near the center (central 1/3), invert image.
        center_in_central_third = ((xmaxind > len(x_sum) / 3 and xmaxind < len(x_sum) * 2 / 3) and
                               (ymaxind > len(y_sum) / 3 and ymaxind < len(y_sum) * 2 / 3))
        if not center_in_central_third:
            self.image.invert()

    def _get_reasonable_start_point(self):
        """Set the algorithm starting point automatically.

        Notes
        -----
        The determination of an automatic start point is accomplished by finding the Full-Width-80%-Max.
        Finding the maximum pixel does not consistently work, esp. in the presence of a pin prick. The
        FW80M is a more consistent metric for finding a good start point.
        """
        # sum the image along each axis within the central 1/3 (avoids outlier influence from say, gantry shots)
        top_third = int(self.image.array.shape[0]/3)
        bottom_third = int(top_third * 2)
        left_third = int(self.image.array.shape[1]/3)
        right_third = int(left_third * 2)
        central_array = self.image.array[top_third:bottom_third, left_third:right_third]

        x_sum = np.sum(central_array, 0)
        y_sum = np.sum(central_array, 1)

        # Calculate Full-Width, 80% Maximum center
        fwxm_x_point = SingleProfile(x_sum).fwxm_center(80) + left_third
        fwxm_y_point = SingleProfile(y_sum).fwxm_center(80) + top_third
        center_point = Point(fwxm_x_point, fwxm_y_point)
        return center_point

    @value_accept(radius=(0.2, 0.95), min_peak_height=(0.05, 0.95), SID=(40, 400))
    def analyze(self, radius=0.85, min_peak_height=0.25, tolerance=1.0, SID=100, start_point=None, fwhm=True, recursive=True):
        """Analyze the starshot image.

        Analyze finds the minimum radius and center of a circle that touches all the lines
        (i.e. the wobble circle diameter and wobble center).

        Parameters
        ----------
        radius : float, optional
            Distance in % between starting point and closest image edge; used to build the circular profile which finds
            the radiation lines. Must be between 0.05 and 0.95.
        min_peak_height : float, optional
            The percentage minimum height a peak must be to be considered a valid peak. A lower value catches
            radiation peaks that vary in magnitude (e.g. different MU delivered or gantry shot), but could also pick up noise.
            If necessary, lower value for gantry shots and increase for noisy images.
        tolerance : int, float, optional
            The tolerance to test against for a pass/fail result. If the image has a pixel/mm conversion factor, the tolerance is in mm.
            If the image has not conversion factor, the tolerance is in pixels.
        SID : int, float, optional
            The source-to-image distance in cm. If a value != 100 is passed in, results will be scaled to 100cm. E.g. a wobble of
            3.0 pixels at an SID of 150cm will calculate to 2.0 pixels [3 / (150/100)].

            .. note::
                For EPID images (e.g. superimposed collimator shots), the SID is in the DICOM file and this
                value will always be used if it can be found, otherwise the passed value will be used.
        start_point : 2-element iterable, optional
            A point where the algorithm should use for determining the circle profile.
            If None (default), will search for a reasonable maximum point nearest the center of the image.
        fwhm : bool
            If True (default), the center of the FWHM of the spokes will be determined.
            If False, the peak value location is used as the spoke center.

            .. note:: In practice, this ends up being a very small difference. Set to false if peak locations are offset or unexpected.
        recursive : bool
            If True (default), will recursively search for a "reasonable" wobble, meaning the wobble radius is
            <3mm. If the wobble found was unreasonable,
            the minimum peak height is iteratively adjusted from low to high at the passed radius.
            If for all peak heights at the given radius the wobble is still unreasonable, the
            radius is then iterated over from most distant inward, iterating over minimum peak heights at each radius.
            If False, will simply return the first determined value or raise error if a reasonable wobble could not be determined.

            .. warning:: It is strongly recommended to leave this setting at True.

        Raises
        ------
        AttributeError
            If an image has not yet been loaded.
        RuntimeError
            If a reasonable wobble value was not found.
        """
        if not self.image_is_loaded:
            raise AttributeError("Starshot image not yet loaded")

        self.tolerance.value = tolerance
        self._check_image_inversion()

        if start_point is None:
            start_point = self._get_reasonable_start_point()

        self._get_reasonable_wobble(start_point, SID, fwhm, min_peak_height, radius, recursive)

    def _get_reasonable_wobble(self, start_point, SID, fwhm, min_peak_height, radius, recursive):
        """Determine a wobble that is "reasonable". If recursive is false, the first iteration will be passed,
        otherwise the parameters will be tweaked to search for a reasonable wobble."""
        wobble_unreasonable = True
        focus_point = copy.copy(start_point)
        peak_gen = get_peak_height()
        radius_gen = get_radius()
        while wobble_unreasonable:
            try:
                self.circle_profile = StarProfile(self.image, focus_point, radius, min_peak_height, fwhm)
                if (len(self.circle_profile.peaks) < 6) or (len(self.circle_profile.peaks) % 2 != 0):
                    raise ValueError
                self.lines = LineManager(self.circle_profile.peaks)
                self._find_wobble_minimize(SID)
            except ValueError:
                if not recursive:
                    raise RuntimeError("The algorithm was unable to properly detect the radiation lines. Try setting "
                                       "recursive to True or lower the minimum peak height")
                else:
                    try:
                        min_peak_height = next(peak_gen)
                    except StopIteration:
                    # if no height setting works, change the radius and reset the height
                        try:
                            radius = next(radius_gen)
                            peak_gen = get_peak_height()
                        except StopIteration:
                            raise RuntimeError("The algorithm was unable to determine a reasonable wobble. Try setting "
                                               "recursive to False and manually adjusting algorithm parameters")

            else:  # if no errors are raised
                # set the focus point to the wobble minimum
                # focus_point = self.wobble.center
            # finally:
                # stop after first iteration if not recursive
                if not recursive:
                    wobble_unreasonable = False
                # otherwise, check if the wobble is reasonable
                else:
                    # if so, stop
                    if self.wobble.diameter_mm < 2:
                        focus_near_center = self.wobble.center.distance_to(focus_point) < 5
                        if focus_near_center:
                            wobble_unreasonable = False
                        else:
                            focus_point = self.wobble.center
                    # otherwise, iterate through peak height
                    else:
                        try:
                            min_peak_height = next(peak_gen)
                        except StopIteration:
                            # if no height setting works, change the radius and reset the height
                            try:
                                radius = next(radius_gen)
                                peak_gen = get_peak_height()
                            except StopIteration:
                                raise RuntimeError("The algorithm was unable to determine a reasonable wobble. Try setting "
                                                   "recursive to False and manually adjusting algorithm parameters")

    @property
    def image_is_loaded(self):
        """Boolean property specifying if an image has been loaded."""
        return hasattr(self.image, 'size')

    def _scale_wobble(self, SID):
        """Scale the determined wobble by the SID.

        Parameters
        ----------
        SID : int, float
            Source to image distance in cm.
        """
        # convert wobble to mm if possible
        if self.image.dpmm is not None:
            self.tolerance.unit = 'mm'
            self.wobble.radius_mm = self.wobble.radius / self.image.dpmm
        else:
            self.tolerance.unit = 'pixels'
            self.wobble.radius_mm = self.wobble.radius

        if self.image.sid is not None:
            self.wobble.radius /= self.image.sid / 1000
            self.wobble.radius_mm /= self.image.sid / 1000
        else:
            self.wobble.radius /= SID / 1000
            self.wobble.radius_mm /= SID / 1000

    def _find_wobble_minimize(self, SID):
        """Find the minimum distance wobble location and radius to all radiation lines."""
        sp = copy.copy(self.circle_profile.center)

        def distance(p, lines):
            """Calculate the maximum distance to any line from the given point."""
            return max(line.distance_to(Point(p[0], p[1])) for line in lines)

        window_size = min(self.image.shape) * 0.15  # search for the minimum within a ~30% window
        res = differential_evolution(distance, bounds=[(sp.x-window_size, sp.x+window_size), (sp.y-window_size, sp.y+window_size)], args=(self.lines,),
                                     mutation=(0.2, 1.5))

        self.wobble.radius = res.fun
        self.wobble.center = Point(res.x[0], res.x[1])

        self._scale_wobble(SID)

    @property
    def passed(self):
        """Boolean specifying whether the determined wobble was within tolerance."""
        return self.wobble.radius_mm * 2 < self.tolerance.value

    @property
    def _passfail_str(self):
        """Return a pass/fail string."""
        return 'PASS' if self.passed else 'FAIL'

    def return_results(self):
        """Return the results of the analysis.

        Returns
        -------
        string
            A string with a statement of the minimum circle.
        """
        string = ('\nResult: %s \n\n'
                  'The minimum circle that touches all the star lines has a diameter of %4.3g %s. \n\n'
                  'The center of the minimum circle is at %4.1f, %4.1f') % (self._passfail_str, self.wobble.radius_mm*2, self.tolerance.unit,
                                                                            self.wobble.center.x, self.wobble.center.y)
        return string

    def plot_analyzed_image(self, show=True):
        """Draw the star lines, profile circle, and wobble circle on a matplotlib figure.

        Parameters
        ----------
        show : bool
            Whether to actually show the image.
        """
        fig, axes = plt.subplots(ncols=2)
        subimages = ('whole', 'wobble')
        titles = ('Analyzed Image', 'Wobble Circle')

        # show images
        for ax, subimage, title in zip(axes, subimages, titles):
            self.plot_analyzed_subimage(ax=ax, show=False, subimage=subimage)
            ax.set_title(title)

        if show:
            plt.show()

    def plot_analyzed_subimage(self, subimage='wobble', ax=None, show=True):
        """Plot a subimage of the starshot analysis. Current options are the zoomed out image and the zoomed in image.

        Parameters
        ----------
        subimage : str
            If 'wobble', will show a zoomed in plot of the wobble circle.
            Any other string will show the zoomed out plot.
        ax : None, matplotlib Axes
            If None (default), will create a new figure to plot on, otherwise plot to the passed axes.
        """
        if ax is None:
            fig, ax = plt.subplots()
        # show analyzed image
        ax.imshow(self.image.array, cmap=plt.cm.Greys)
        self.lines.plot(ax)
        self.wobble.add_to_axes(ax, edgecolor='green')
        self.circle_profile.add_to_axes(ax, edgecolor='green')
        ax.autoscale(tight=True)
        ax.axis('off')

        # zoom in if wobble plot
        if subimage == 'wobble':
            xlims = [self.wobble.center.x + self.wobble.diameter, self.wobble.center.x - self.wobble.diameter]
            ylims = [self.wobble.center.y + self.wobble.diameter, self.wobble.center.y - self.wobble.diameter]
            ax.set_xlim(xlims)
            ax.set_ylim(ylims)
            ax.axis('on')

        if show:
            plt.show()

    def save_analyzed_image(self, filename, **kwargs):
        """Save the analyzed image plot to a file.

        Parameters
        ----------
        filename : str, IO stream
            The filename to save as. Format is deduced from string extention, if there is one. E.g. 'mystar.png' will
            produce a PNG image.

        kwargs
            All other kwargs are passed to plt.savefig().
        """
        self.plot_analyzed_image(show=False)
        plt.savefig(filename, **kwargs)

    def save_analyzed_subimage(self, filename, subimage='wobble', **kwargs):
        """Save the analyzed subimage to a file.

        Parameters
        ----------
        filename : str, file-object
            Where to save the file to.
        subimage : str
            If 'wobble', will show a zoomed in plot of the wobble circle.
            Any other string will show the zoomed out plot.
        kwargs
            Passed to matplotlib.
        """
        self.plot_analyzed_subimage(subimage=subimage, show=False)
        plt.savefig(filename, **kwargs)

    def run_demo(self):
        """Demonstrate the Starshot module using the demo image."""
        self.load_demo_image()
        self.analyze()
        print(self.return_results())
        self.plot_analyzed_image()


class Wobble(Circle):
    """A class that holds the wobble information of the Starshot analysis.

    Attributes
    ----------
    radius_mm : The radius of the Circle in **mm**.
    """
    def __init__(self, center_point=None, radius=None):
        super().__init__(center_point=center_point, radius=radius)
        self.radius_mm = 0  # The radius of the wobble in mm; as opposed to pixels.

    @property
    def diameter_mm(self):
        return self.radius_mm*2


class LineManager:
    """Manages the radiation lines found."""
    def __init__(self, points):
        """
        Parameters
        ----------
        points :
            The peak points found by the StarProfile
        """
        self.lines = []
        self.construct_rad_lines(points)

    def __getitem__(self, item):
        return self.lines[item]

    def __len__(self):
        return len(self.lines)

    def construct_rad_lines(self, points):
        """Find and match the positions of peaks in the circle profile (radiation lines)
            and map their positions to the starshot image.

        Radiation lines are found by finding the FWHM of the radiation spokes, then matching them
        to form lines.

        Returns
        -------
        lines : list
            A list of Lines (radiation lines) found.

        See Also
        --------
        Starshot.analyze() : min_peak_height parameter info
        core.profile.CircleProfile.find_FWXM_peaks : min_peak_distance parameter info.
        geometry.Line : returning object
        """
        self.match_points(points)

    def match_points(self, points):
        """Match the peaks found to the same radiation lines.

        Peaks are matched by connecting the existing peaks based on an offset of peaks. E.g. if there are
        12 peaks, there must be 6 radiation lines. Furthermore, assuming star lines go all the way across the CAX,
        the 7th peak will be the opposite peak of the 1st peak, forming a line. This method is robust to
        starting points far away from the real center.
        """
        num_rad_lines = int(len(points) / 2)
        offset = num_rad_lines
        self.lines = [Line(points[line], points[line + offset]) for line in range(num_rad_lines)]

    def plot(self, axis):
        """Plot the lines to the axis."""
        for line in self.lines:
            line.add_to_axes(axis, color='blue')


class StarProfile(CollapsedCircleProfile):
    """Class that holds and analyzes the circular profile which finds the radiation lines."""
    def __init__(self, image, start_point, radius, min_peak_height, fwhm):
        radius = self._convert_radius_perc2pix(image, start_point, radius)
        super().__init__(center=start_point, radius=radius, image_array=image.array, width_ratio=0.05)
        self.get_peaks(min_peak_height, fwhm=fwhm)

    @staticmethod
    def _convert_radius_perc2pix(image, start_point, radius):
        """Convert a percent radius to distance in pixels, based on the distance from center point to image
            edge.

        Parameters
        ----------
        radius : float
            The radius ratio (e.g. 0.5).
        """
        return image.dist2edge_min(start_point) * radius

    def _roll_prof_to_midvalley(self):
        """Roll the circle profile so that its edges are not near a radiation line.
            This is a prerequisite for properly finding star lines.
        """
        roll_amount = np.where(self.values == self.values.min())[0][0]
        self.roll_profile(roll_amount)
        return roll_amount

    def get_peaks(self, min_peak_height, min_peak_distance=0.02, fwhm=True):
        """Determine the peaks of the profile."""
        self._roll_prof_to_midvalley()
        # self.filter(size=0.002, kind='gaussian')
        self.ground()
        if fwhm:
            self.find_fwxm_peaks(x=60, threshold=min_peak_height, min_distance=min_peak_distance, interpolate=True)
        else:
            self.find_peaks(min_peak_height, min_peak_distance)


class Tolerance:
    """A class for holding tolerance information."""
    def __init__(self, value=None, unit=None):
        self.value = value
        self.unit = unit


def get_peak_height():
    for height in np.linspace(0.05, 0.95, 10):
        yield height


def get_radius():
    for radius in np.linspace(0.95, 0.1, 10):
        yield radius


# ----------------------------
# Starshot demo
# ----------------------------
if __name__ == '__main__':
    Starshot().run_demo()<|MERGE_RESOLUTION|>--- conflicted
+++ resolved
@@ -24,12 +24,6 @@
 from io import BytesIO
 import os.path as osp
 
-<<<<<<< HEAD
-import numpy as np
-import matplotlib
-matplotlib.use('Agg')
-=======
->>>>>>> 3f5bd29a
 import matplotlib.pyplot as plt
 import numpy as np
 from scipy.optimize import differential_evolution
